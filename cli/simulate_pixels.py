#!/usr/bin/env python
"""
Command-line interface to larnd-sim module.
"""
from math import ceil
from time import time
import warnings
from collections import defaultdict

import numpy as np
import numpy.lib.recfunctions as rfn

import cupy as cp
from cupy.cuda.nvtx import RangePush, RangePop

import fire
import h5py

from numba.cuda import device_array, to_device
from numba.cuda.random import create_xoroshiro128p_states
from numba.core.errors import NumbaPerformanceWarning

from tqdm import tqdm

from larndsim import consts
from larndsim import active_volume, quenching, drifting, detsim, pixels_from_track, fee, lightLUT, light_sim
import importlib

from larndsim.util import CudaDict, batching, memory_logger
from larndsim.config import get_config

import os

SEED = int(time())

LOGO = """
  _                      _            _
 | |                    | |          (_)
 | | __ _ _ __ _ __   __| |______ ___ _ _ __ ___
 | |/ _` | '__| '_ \ / _` |______/ __| | '_ ` _ \\
 | | (_| | |  | | | | (_| |      \__ \ | | | | | |
 |_|\__,_|_|  |_| |_|\__,_|      |___/_|_| |_| |_|

"""

warnings.simplefilter('ignore', category=NumbaPerformanceWarning)

def swap_coordinates(tracks):
    """
    Swap x and z coordinates in tracks.
    This is because the convention in larnd-sim is different
    from the convention in edep-sim. FIXME.

    Args:
        tracks (:obj:`numpy.ndarray`): tracks array.

    Returns:
        :obj:`numpy.ndarray`: tracks with swapped axes.
    """
    x_start = np.copy(tracks['x_start'] )
    x_end = np.copy(tracks['x_end'])
    x = np.copy(tracks['x'])

    tracks['x_start'] = np.copy(tracks['z_start'])
    tracks['x_end'] = np.copy(tracks['z_end'])
    tracks['x'] = np.copy(tracks['z'])

    tracks['z_start'] = x_start
    tracks['z_end'] = x_end
    tracks['z'] = x

    return tracks

def maybe_create_rng_states(n, seed=0, rng_states=None):
    """Create or extend random states for CUDA kernel"""

    if rng_states is None:
        return create_xoroshiro128p_states(n, seed=seed)

    if n > len(rng_states):
        new_states = device_array(n, dtype=rng_states.dtype)
        new_states[:len(rng_states)] = rng_states
        new_states[len(rng_states):] = create_xoroshiro128p_states(n - len(rng_states), seed=seed)
        return new_states

    return rng_states

def run_simulation(input_filename,
                   output_filename,
                   config='2x2_mod2mod_variation',
                   mod2mod_variation=None,
                   pixel_layout=None,
                   detector_properties=None,
                   simulation_properties=None,
                   response_file=None,
                   light_simulated=None,
                   light_lut_filename=None,
                   light_det_noise_filename=None,
                   bad_channels=None,
                   n_events=None,
                   pixel_thresholds_file=None,
                   pixel_gains_file=None,
                   rand_seed=None,
                   save_memory=None):
    """
    Command-line interface to run the simulation of a pixelated LArTPC

    Args:
        input_filename (str): path of the edep-sim input file
        output_filename (str): path of the HDF5 output file. If not specified
            the output is added to the input file.
        config (str, optional): a keyword to specify a configuration (all necessary meta data files)
        mod2mod_variation (bool): a flag indicating if load different configurations for different LArTPC modules
        pixel_layout (str): path of the YAML file containing the pixel
            layout and connection details.
        detector_properties (str): path of the YAML file containing
            the detector properties
        simulation_properties (str): path of the YAML file containing
            the simulation properties
        response_file (str): path of the Numpy array containing the pre-calculated
            field responses. 
        light_lut_file (str, optional): path of the Numpy array containing the light
            look-up table. 
        light_det_noise_filename (str, optional): path of the Numpy array containning the light noise information
        bad_channels (str, optional): path of the YAML file containing the channels to be
            disabled. Defaults to None
        n_events (int, optional): number of events to be simulated. Defaults to None
            (all tracks).
        pixel_thresholds_file (str, optional): path to npz file containing pixel thresholds. Defaults
            to None.
        pixel_gains_file (str): path to npz file containing pixel gain values. Defaults to None (the value of fee.GAIN)
        rand_seed (int, optional): the random number generator seed that can be set through 
            a command-line
        save_memory (string path, optional): if non-empty, this is used as a filename to 
            store memory snapshot information
    """
    # Define a nested function to save the results
    def save_results(event_times, is_first_batch, results, i_mod=-1, light_only=False):
        '''
        results is a dictionary with the following keys

         for the charge simulation
         - event_id: event id for each hit
         - adc_tot: adc value for each hit
         - adc_tot_ticks: timestamp for each hit
         - track_pixel_map: map from track to active pixels
         - unique_pix: all unique pixels (per track?)
         - current_fractions: fraction of charge associated with each true track

         for the light simulation (in addition to all keys for the charge simulation)
         - light_event_id: event_id for each light trigger
         - light_start_time: simulation start time for event
         - light_trigger_idx: time tick at which each trigger occurs
         - light_op_channel_idx: optical channel id for each waveform
         - light_waveforms: waveforms of each light trigger
         - light_waveforms_true_track_id: true track ids for each tick in each waveform
         - light_waveforms_true_photons: equivalent pe for each track at each tick in each waveform
        
        returns is_first_batch = False
        
        Note: can't handle empty inputs
        '''
        for key in list(results.keys()):
            if isinstance(results[key], list) and len(results[key]) > 0: # we may have empty lists (e.g. for event_id) when light_only
                results[key] = np.concatenate([cp.asnumpy(arr) for arr in results[key]], axis=0)

        uniq_events = cp.asnumpy(np.unique(results['event_id'])) if not light_only else cp.asnumpy(np.unique(results['light_event_id']))
        uniq_event_times = cp.asnumpy(event_times[uniq_events % sim.MAX_EVENTS_PER_FILE])

        if not light_only:
            if light.LIGHT_SIMULATED:
                # prep arrays for embedded triggers in charge data stream
                light_trigger_modules = np.array([detector.TPC_TO_MODULE[tpc] for tpc in light.OP_CHANNEL_TO_TPC[results['light_op_channel_idx']][:,0]])
                if light.LIGHT_TRIG_MODE == 1:
                    light_trigger_modules = np.array(results['trigger_type'])
                light_trigger_times = results['light_start_time'] + results['light_trigger_idx'] * light.LIGHT_TICK_SIZE
                light_trigger_event_ids = results['light_event_id']
            else:
                # prep arrays for embedded triggers in charge data stream (each event triggers once at perfect t0)
                light_trigger_modules = np.ones(len(uniq_events))
                light_trigger_times = np.zeros_like(uniq_event_times)
                light_trigger_event_ids = uniq_events

            fee.export_to_hdf5(results['event_id'],
                               results['adc_tot'],
                               results['adc_tot_ticks'],
                               results['unique_pix'],
                               results['current_fractions'],
                               results['track_pixel_map'],
                               output_filename, # defined earlier in script
                               uniq_event_times,
                               is_first_batch=is_first_batch,
                               light_trigger_times=light_trigger_times,
                               light_trigger_event_id=light_trigger_event_ids,
                               light_trigger_modules=light_trigger_modules,
                               bad_channels=bad_channels, # defined earlier in script
                               i_mod=i_mod)

        if light.LIGHT_SIMULATED and len(results['light_event_id']):
            if light.LIGHT_TRIG_MODE == 0:
                light_sim.export_to_hdf5(results['light_event_id'],
                                         results['light_start_time'],
                                         results['light_trigger_idx'],
                                         results['light_op_channel_idx'],
                                         results['light_waveforms'],
                                         output_filename,
                                         uniq_event_times,
                                         results['light_waveforms_true_track_id'],
                                         results['light_waveforms_true_photons'],
                                         i_mod)
            elif light.LIGHT_TRIG_MODE == 1:
                light_sim.export_light_wvfm_to_hdf5(results['light_event_id'],
                                                    results['light_waveforms'],
                                                    output_filename,
                                                    results['light_waveforms_true_track_id'],
                                                    results['light_waveforms_true_photons'],
                                                    i_mod)
        if is_first_batch:
            is_first_batch = False
        return is_first_batch
    ###########################################################################################

    print(LOGO)
    print("**************************\nLOADING SETTINGS AND INPUT\n**************************")

    if not os.path.exists(input_filename):
        raise Exception(f'Input file {input_filename} does not exist.')
    if os.path.exists(output_filename):
        raise Exception(f'Output file {output_filename} already exists.')

    # Set the input (meta data) files
    cfg = get_config(config)
    if pixel_layout is None:
        pixel_layout = cfg['PIXEL_LAYOUT']
    if detector_properties is None:
        detector_properties = cfg['DET_PROPERTIES']
    if response_file is None:
        response_file = cfg['RESPONSE']
    if simulation_properties is None:
        simulation_properties = cfg['SIM_PROPERTIES']
    if light_simulated is None:
        try:
            light_simulated = cfg['LIGHT_SIMULATED']
        except:
            print("The configuration has not specify wether to simulate light. By default the light simulation is activated.")
    if light_lut_filename is None:
        try:
            light_lut_filename = cfg['LIGHT_LUT']
            if isinstance(light_lut_filename, list):
                for i_light_lut, f_light_lut in enumerate(light_lut_filename):
                    if not os.path.isfile(f_light_lut):
                        light_lut_filename[i_light_lut] = "larndsim/bin/lightLUT.npz" # the default 2x2 module light lookup table
                        warnings.warn("Path to light LUT in the configuration file is not valid. Switching to the default 2x2 module light LUT in larnd-sim now...")
            else:
                if not os.path.isfile(light_lut_filename):
                    light_lut_filename = "larndsim/bin/lightLUT.npz" # the default 2x2 module light lookup table
                    warnings.warn("Path to light LUT in the configuration file is not valid. Switching to the default 2x2 module light LUT in larnd-sim now...")
        except:
            print("light_lut_filename is not provided (required if light_simulated is True)")
    if light_det_noise_filename is None:
        try:
            light_det_noise_filename = cfg['LIGHT_DET_NOISE']
        except:
            print("light_det_noise_filename is not provided (required if light_simulated is True)")

    # Assert necessary ones
    assert pixel_layout, 'pixel_layout (file) must be specified.'
    assert simulation_properties, 'simulation_properties (file) must be specified'
    assert detector_properties, 'detector_properties (file) must be specified'
    assert response_file, 'response_file must be specified'

    # Print configuration files
    # Shall we give an option to turn of the print out?
    print("")
    print("edep-sim input file:", input_filename)
    print("larnd-sim output file:", output_filename)
    print("")
    print("Random seed:", rand_seed)
    print("Simulation properties file:", simulation_properties)
    print("Detector properties file:", detector_properties)
    print("Pixel layout file:", pixel_layout)
    print("Response file:", response_file)
    if light_lut_filename:
        print("Light LUT:", light_lut_filename)
    if light_det_noise_filename:
        print("Light detector noise: ", light_det_noise_filename)
    if bad_channels:
        print("Disabled channel list: ", bad_channels)
    if save_memory:
        print('Recording the process resource log:', save_memory)
    else:
        print('Memory resource log will not be recorded')

    # Get number of modules in the simulation
    mod_ids = consts.detector.get_n_modules(detector_properties)
    n_modules = len(mod_ids)

    if mod2mod_variation is None:
        try:
            mod2mod_variation = cfg['MOD2MOD_VARIATION']
        except:
            print("The configuration has not specify wether to load different configurations for different modules. By default all the modules (if more than one simulated) are loaded with the same configuration.")

    if mod2mod_variation is True:
        if n_modules == 1:
            warnings.warn("Simulating one module with module variation activated! \nDeactivating module variation...")
            mod2mod_variation = False
        if (isinstance(pixel_layout, str) or len(pixel_layout) == 1) and (isinstance(response_file, str) or len(response_file) == 1) and (isinstance(light_lut_filename, str) or len(light_lut_filename) == 1):
            warnings.warn("Simulation with module variation activated, but only provided a single set of configuration files of pixel layout, induction response and light lookup table! \nDeactivating module variation...")
            mod2mod_variation = False

    if mod2mod_variation == True:
        # Load the index for pixel layout, response and LUT
        try:
            pixel_layout_id = cfg['PIXEL_LAYOUT_ID']
            if not isinstance(pixel_layout, list) or len(pixel_layout_id) != n_modules or max(pixel_layout_id) >= len(pixel_layout):
                raise KeyError("Simulation with module variation activated, but the number of pointer for pixel layout is incorrect!")
            else:
                module_pixel_layout = [pixel_layout[idx] for idx in pixel_layout_id]
                pixel_layout = module_pixel_layout
        except:
            if isinstance(pixel_layout, list) and len(pixel_layout) != n_modules:
                raise KeyError("Simulation with module variation activated, but the number of pixel layout files is incorrect!")
            elif isinstance(pixel_layout, list) and len(pixel_layout) == n_modules:
                warnings.warn("Simulation with module variation activated, using default orders for the pixel layout files.")

        try:
            response_id = cfg['RESPONSE_ID']
            if not isinstance(response_file, list) or len(response_id) != n_modules or max(response_id) >= len(response_file):
                raise KeyError("Simulation with module variation activated, but the number of pointer for response files is incorrect!")
            else:
                module_response_file = [response_file[idx] for idx in response_id]
                response_file = module_response_file
        except:
            if isinstance(response_file, list) and len(response_file) != n_modules:
                raise KeyError("Simulation with module variation activated, but the number of response files is incorrect!")
            elif isinstance(response_file, list) and len(response_file) == n_modules:
                warnings.warn("Simulation with module variation activated, using default orders for the response files.")

        try:
            light_lut_id = cfg['LIGHT_LUT_ID']
            if not isinstance(light_lut_filename, list) or len(light_lut_id) != n_modules or max(light_lut_id) >= len(light_lut_filename):
                raise KeyError("Simulation with module variation activated, but the number of pointer for light LUT is incorrect!")
            else:
                module_light_lut_filename = [light_lut_filename[idx] for idx in light_lut_id]
                light_lut_filename = module_light_lut_filename
        except:
            if isinstance(light_lut_filename, list) and len(light_lut_filename) != n_modules:
                raise KeyError("Simulation with module variation activated, but the number of light LUT is incorrect!")
            elif isinstance(light_lut_filename, list) and len(light_lut_filename) == n_modules:
                warnings.warn("Simulation with module variation activated, using default orders for the light LUT.")
        
        if cfg['PIXEL_LAYOUT_ID'] and cfg['RESPONSE_ID']:
            if cfg['PIXEL_LAYOUT_ID'] != cfg['RESPONSE_ID']:
                warnings.warn("Simulation with module variation activated, the pixel layout and response files may not be consistent with each other. Please double check!")

    logger = memory_logger(save_memory is None)
    logger.start()
    logger.take_snapshot()
    start_simulation = time()

    RangePush("set_random_seed")
    # set up random seed for larnd-sim
    if not rand_seed: rand_seed = SEED
    cp.random.seed(rand_seed)
    # pre-allocate some random number states for custom kernels
    rng_states = maybe_create_rng_states(1024*256, seed=rand_seed)
    RangePop()

    RangePush("load_properties")

    # if n_modules == 1, mod2mod_variation would have already been set to False
    if not mod2mod_variation:
        # Check if the configrations are consistent
        # Allow configuration to be provided as a string or a single element list
        if isinstance(pixel_layout, list) and len(pixel_layout) > 1:
            raise KeyError("Provided more than one pixel layout file for the simulation with no module variation.")
        elif isinstance(pixel_layout, list) and len(pixel_layout) == 1:
            pixel_layout = pixel_layout[0]

        if isinstance(response_file, list) and len(response_file) > 1:
            raise KeyError("Provided more than one response file for the simulation with no module variation.")
        elif isinstance(response_file, list) and len(response_file) == 1:
            response_file = response_file[0]

        if isinstance(pixel_thresholds_file, list) and len(pixel_thresholds_file) > 1:
            raise KeyError("Provided more than one pixel threshold file for the simulation with no module variation.")
        elif isinstance(pixel_thresholds_file, list) and len(pixel_thresholds_file) == 1:
            pixel_thresholds_file = pixel_thresholds_file[0]

        if isinstance(pixel_gains_file, list) and len(pixel_gains_file) > 1:
            raise KeyError("Provided more than one pixel gain file for the simulation with no module variation.")
        elif isinstance(pixel_gains_file, list) and len(pixel_gains_file) == 1:
            pixel_gains_file = pixel_gains_file[0]

        if isinstance(light_lut_filename, list) and len(light_lut_filename) > 1:
            raise KeyError("Provided more than one light lookup table for the simulation with no module variation.")
        elif isinstance(light_lut_filename, list) and len(light_lut_filename) == 1:
            light_lut_filename = light_lut_filename[0]

        RangePush("load_detector_properties")
        consts.load_properties(detector_properties, pixel_layout, simulation_properties)
        from larndsim.consts import light, detector, physics, sim
        RangePop()

        RangePush("load_induction_response")
        response = cp.load(response_file)
        RangePop()
    else:
        consts.light.set_light_properties(detector_properties)
        consts.sim.set_simulation_properties(simulation_properties)
        from larndsim.consts import light, physics, sim

    # set the value for the global variable MOD2MOD_VARIATION
    sim.MOD2MOD_VARIATION = mod2mod_variation

    # reload after the variables been defined (has been loaded for the first time at the top)
    importlib.reload(pixels_from_track)
    importlib.reload(active_volume)
    importlib.reload(detsim)
    importlib.reload(light_sim)
    importlib.reload(lightLUT)
    importlib.reload(fee)

    if light.LIGHT_TRIG_MODE == 1 and not sim.IS_SPILL_SIM:
        raise ValueError("The simulation property indicates it is not beam simulation, but the light trigger mode is set to the beam trigger mode!")

    RangePush("load_pixel_thresholds")
    if pixel_thresholds_file is not None:
        print("Pixel thresholds file:", pixel_thresholds_file)
        pixel_thresholds_lut = CudaDict.load(pixel_thresholds_file, 512)
    else:
        pixel_thresholds_lut = CudaDict(cp.array([fee.DISCRIMINATION_THRESHOLD]), 1, 1)
    RangePop()

    RangePush("load_pixel_gains")
    if pixel_gains_file is not None:
        print("Pixel gains file:", pixel_gains_file)
        pixel_gains_lut = CudaDict.load(pixel_gains_file, 512)
    RangePop()

    RangePush("set_if_simulate_light")
    if light_simulated is not None:
        light.LIGHT_SIMULATED = light_simulated
    RangePop()

    RangePop()                  # load_properties

    RangePush("load_hd5_file")
    print("Loading track segments..." , end="")
    start_load = time()
    # First of all we load the edep-sim output
    with h5py.File(input_filename, 'r') as f:
        tracks = np.array(f['segments'])
        if 'segment_id' in tracks.dtype.names:
            segment_ids = tracks['segment_id']
        else:
            dtype = tracks.dtype.descr
            dtype = [('segment_id','u4')] + dtype
            new_tracks = np.empty(tracks.shape, dtype=np.dtype(dtype, align=True))
            new_tracks['segment_id'] = np.arange(tracks.shape[0], dtype='u4')
            for field in dtype[1:]:
                new_tracks[field[0]] = tracks[field[0]]
            tracks = new_tracks
            segment_ids = tracks['segment_id']
        try:
            trajectories = np.array(f['trajectories'])
            input_has_trajectories = True
        except KeyError:
            input_has_trajectories = False

        try:
            vertices = np.array(f['vertices'])
            input_has_vertices = True
        except KeyError:
            print("Input file does not have true vertices info")
            input_has_vertices = False

        try:
            mc_hdr = np.array(f['mc_hdr'])
            input_has_mc_hdr = True
        except KeyError:
            print("Input file does not have MC event summary info")
            input_has_mc_hdr = False

        try:
            mc_stack = np.array(f['mc_stack'])
            input_has_mc_stack = True
        except KeyError:
            print("Input file does not have MC particle stack info")
            input_has_mc_stack = False

    if tracks.size == 0:
        print("Empty input dataset, exiting")
        return

    logger.take_snapshot()
    logger.archive('loading')

    logger.start()
    logger.take_snapshot()
    # Reduce dataset if not all events are to be simulated, being careful of gaps
    if n_events:
        print(f'Selecting only the first {n_events} events for simulation.')
        max_eventID = np.unique(tracks[sim.EVENT_SEPARATOR])[n_events-1]
        segment_ids = segment_ids[tracks[sim.EVENT_SEPARATOR] <= max_eventID]
        tracks = tracks[tracks[sim.EVENT_SEPARATOR] <= max_eventID]

        if input_has_trajectories:
            trajectories = trajectories[trajectories[sim.EVENT_SEPARATOR] <= max_eventID]
        if input_has_vertices:
            vertices = vertices[vertices[sim.EVENT_SEPARATOR] <= max_eventID]
        if input_has_mc_hdr:
            mc_hdr = mc_hdr[mc_hdr[sim.EVENT_SEPARATOR] <= max_eventID]
        if input_has_mc_stack:
            mc_stack = mc_stack[mc_stack[sim.EVENT_SEPARATOR] <= max_eventID]

    # Make "n_photons" attribute, if it doesn't exist
    if 'n_photons' not in tracks.dtype.names:
        n_photons = np.zeros(tracks.shape[0], dtype=[('n_photons', 'f4')])
        tracks = rfn.merge_arrays((tracks, n_photons), flatten=True)

    # Make "t0" attribute, if it doesn't exist
    if 't0' not in tracks.dtype.names:
        # the t0 key refers to the time of energy deposition
        # in the input files, it is called 't'
        # this is only true for older edep inputs (which are included in `examples/`)
        t0 = np.array(tracks['t'].copy(), dtype=[('t0', 'f4')])
        t0_start = np.array(tracks['t_start'].copy(), dtype=[('t0_start', 'f4')])
        t0_end = np.array(tracks['t_end'].copy(), dtype=[('t0_end', 'f4')])
        tracks = rfn.merge_arrays((tracks, t0, t0_start, t0_end), flatten=True)

        # then, re-initialize the t key to zero
        # in larnd-sim, this key is the time at the anode
        tracks['t'] = np.zeros(tracks.shape[0], dtype=[('t', 'f4')])
        tracks['t_start'] = np.zeros(tracks.shape[0], dtype=[('t_start', 'f4')])
        tracks['t_end'] = np.zeros(tracks.shape[0], dtype=[('t_end', 'f4')])

    # larnd-sim uses "t0" in a way that 0 is the "trigger" time (e.g spill time)
    # Therefore, to run the detector simulation we reset the t0 to reflect that
    # When storing the mc truth, revert this change and store the "real" segment time
    if sim.IS_SPILL_SIM:
        # "Reset" the spill period so t0 is wrt the corresponding spill start time.
        # The spill starts are marking the start of
        # The space between spills will be accounted for in the
        # packet timestamps through the event_times array below
        localSpillIDs = tracks[sim.EVENT_SEPARATOR] - (tracks[sim.EVENT_SEPARATOR] // sim.MAX_EVENTS_PER_FILE) * sim.MAX_EVENTS_PER_FILE
        tracks['t0_start'] = tracks['t0_start'] - localSpillIDs*sim.SPILL_PERIOD
        tracks['t0_end'] = tracks['t0_end'] - localSpillIDs*sim.SPILL_PERIOD
        tracks['t0'] = tracks['t0'] - localSpillIDs*sim.SPILL_PERIOD

    # Here we swap the x and z coordinates of the tracks
    # because of the different convention in larnd-sim wrt edep-sim
    # When storing the mc truth, revert this change to have z as the beam direction and x as the drift axis
    tracks = swap_coordinates(tracks)
    
    logger.take_snapshot()
    logger.archive('preparation')

    RangePop()                  # load_hdf5_file
    end_load = time()
    print(f"Data preparation time: {end_load-start_load:.2f} s")

    print("******************\nRUNNING SIMULATION\n******************")
    RangePush("prep_simulation")
    logger.start()
    logger.take_snapshot()
    # Create a lookup table for event timestamps.

    # Event IDs may have some offset (e.g. to make them globally unique within
    # an MC production), which we assume to be a multiple of
    # sim.MAX_EVENTS_PER_FILE. We remove this offset by taking the modulus with
    # sim.MAX_EVENTS_PER_FILE, which gives us zero-based "local" event IDs that
    # we can use when indexing into event_times. Note that num_evids is actually
    # an upper bound on the number of events, since there may be gaps due to
    # events that didn't deposit any energy in the LAr. Such gaps are harmless.
    num_evids = (tracks[sim.EVENT_SEPARATOR].max() % sim.MAX_EVENTS_PER_FILE) + 1
    if sim.IS_SPILL_SIM:
        event_times = cp.arange(num_evids) * sim.SPILL_PERIOD
    else:
        event_times = fee.gen_event_times(num_evids, 0)

    if input_has_vertices and not sim.IS_SPILL_SIM:
        # create "t_event" in vertices dataset in case it doesn't exist
        if 't_event' not in vertices.dtype.names:
            dtype = vertices.dtype.descr
            dtype = [("t_event","f4")] + dtype
            new_vertices = np.empty(vertices.shape, dtype=np.dtype(dtype, align=True))
            for field in dtype[1:]:
                new_vertices[field[0]] = vertices[field[0]]
            vertices = new_vertices
        uniq_ev, counts = np.unique(vertices[sim.EVENT_SEPARATOR], return_counts=True)
        event_times_in_use = cp.take(event_times, uniq_ev)
        vertices['t_event'] = np.repeat(event_times_in_use.get(),counts)

    # accumulate results for periodic file saving
    results_acc = defaultdict(list)
    light_sim_dat_acc = list()

    # Allow module to module variance in the configuration files
    # Loop over all modules
    # First copy all tracks and segment_ids
    all_mod_tracks = tracks
    all_mod_segment_ids = segment_ids
    if mod2mod_variation == None or mod2mod_variation == False:
        mod_ids = [-1]
        # Sub-select only segments in active volumes
        if sim.IF_ACTIVE_VOLUME_CHECK:
            print("Skipping non-active volumes..." , end="")
            start_mask = time()
            active_tracks_mask = active_volume.select_active_volume(all_mod_tracks, detector.TPC_BORDERS)
            tracks = all_mod_tracks[active_tracks_mask]
            segment_ids = all_mod_segment_ids[active_tracks_mask]
            end_mask = time()
            print(f" {end_mask-start_mask:.2f} s")
    else:
        mod_ids = consts.detector.get_n_modules(detector_properties)

    RangePop()                  # prep_simulation

    # Convention module counting start from 1
    for i_mod in mod_ids:
        if mod2mod_variation:
            consts.detector.set_detector_properties(detector_properties, pixel_layout, i_mod)
            from larndsim.consts import detector
            # reload after the variables been defined/updated; first imported at the top
            importlib.reload(pixels_from_track)
            importlib.reload(active_volume)
            importlib.reload(detsim)
            importlib.reload(light_sim)
            importlib.reload(lightLUT)
            importlib.reload(fee)

            RangePush("load_module_induction_response")
            response = cp.load(response_file[i_mod-1])
            RangePop()

            RangePush("load_segments_in_module")
            module_borders = detector.TPC_BORDERS[(i_mod-1)*2: i_mod*2]
            module_tracks_mask = active_volume.select_active_volume(all_mod_tracks, module_borders)
            tracks = all_mod_tracks[module_tracks_mask]
            segment_ids = all_mod_segment_ids[module_tracks_mask]
            RangePop()

        RangePush("run_simulation")
        TPB = 256
        BPG = max(ceil(tracks.shape[0] / TPB),1)

        # We calculate the number of electrons after recombination (quenching module)
        # and the position and number of electrons after drifting (drifting module)
        print("Quenching electrons..." , end="")
        logger.start()
        logger.take_snapshot()
        start_quenching = time()
        quenching.quench[BPG,TPB](tracks, physics.BIRKS)
        end_quenching = time()
        logger.take_snapshot()
        logger.archive('quenching')
        print(f" {end_quenching-start_quenching:.2f} s")

        print("Drifting electrons...", end="")
        start_drifting = time()
        logger.start()
        logger.take_snapshot()
        drifting.drift[BPG,TPB](tracks)
        end_drifting = time()
        logger.take_snapshot()
        logger.archive('drifting')
        print(f" {end_drifting-start_drifting:.2f} s")

        # Set up light simulation data objects and calculate the optical responses
        if light.LIGHT_SIMULATED:
            n_light_channel = int(light.N_OP_CHANNEL/len(mod_ids)) if mod2mod_variation else light.N_OP_CHANNEL
            light_sim_dat = np.zeros([len(tracks), n_light_channel],
                                     dtype=[('segment_id', 'u4'), ('n_photons_det','f4'),('t0_det','f4')])
            light_sim_dat['segment_id'] = segment_ids[..., np.newaxis]
            track_light_voxel = np.zeros([len(tracks), 3], dtype='i4')

            print("Calculating optical responses...", end="")
            start_light_time = time()
            logger.start()
            logger.take_snapshot()
            light_lut = light_lut_filename[i_mod-1] if mod2mod_variation else light_lut_filename
            lut = np.load(light_lut)['arr']

            # clip LUT so that no voxel contains 0 visibility
            mask = lut['vis'] > 0
            lut['vis'][~mask] = lut['vis'][mask].min()

            lut = to_device(lut)

            if mod2mod_variation:
                light_noise = cp.load(light_det_noise_filename)[n_light_channel*(i_mod-1):n_light_channel*i_mod]
            else:
                light_noise = cp.load(light_det_noise_filename)

            RangePush('calculate_light_incidence')
            TPB = 256
            BPG = max(ceil(tracks.shape[0] / TPB),1)
            lightLUT.calculate_light_incidence[BPG,TPB](tracks, lut, light_sim_dat, track_light_voxel)
            RangePop()

            light_sim_dat_acc.append(light_sim_dat)

            logger.take_snapshot()
            logger.archive('light')

            # Prepare the light waveform padding (only necessary for module variation)
            if mod2mod_variation:
                null_light_results_acc = defaultdict(list)
                trigger_idx = cp.array([0], dtype=int)
                op_channel = light.TPC_TO_OP_CHANNEL[(i_mod-1)*2:i_mod*2].ravel() if mod2mod_variation else light.TPC_TO_OP_CHANNEL[:].ravel()
                op_channel = cp.array(op_channel)
                trigger_op_channel_idx = cp.repeat(np.expand_dims(op_channel, axis=0), len(trigger_idx), axis=0)
                digit_samples = ceil((light.LIGHT_TRIG_WINDOW[1] + light.LIGHT_TRIG_WINDOW[0]) / light.LIGHT_DIGIT_SAMPLE_SPACING)

                n_light_det = op_channel.shape[0]
                n_light_ticks = int((light.LIGHT_WINDOW[1] + light.LIGHT_WINDOW[0])/light.LIGHT_TICK_SIZE)

                light_response = cp.zeros((n_light_det,n_light_ticks), dtype='f4')
                light_response_true_track_id = cp.full((n_light_det, n_light_ticks, light.MAX_MC_TRUTH_IDS), -1, dtype='i8')
                light_response_true_photons = cp.zeros((n_light_det, n_light_ticks, light.MAX_MC_TRUTH_IDS), dtype='f8')

                RangePush('light_sim_triggers')
                TPB = (1,1,64)
                BPG = (max(ceil(trigger_idx.shape[0] / TPB[0]),1),
                       max(ceil(len(op_channel) / TPB[1]),1),
                       max(ceil(digit_samples / TPB[2]),1))
                light_digit_signal, light_digit_signal_true_track_id, light_digit_signal_true_photons = light_sim.sim_triggers(
                    BPG, TPB, light_response, op_channel, light_response_true_track_id, light_response_true_photons, trigger_idx, trigger_op_channel_idx,
                    digit_samples, light_noise)
                RangePop()

                light_t_start = 0
                trigger_type = cp.full(trigger_idx.shape[0], light.LIGHT_TRIG_MODE, dtype = int)

                #null_light_results_acc['light_event_id'].append(cp.full(trigger_idx.shape[0], ievd)) # FIXME: only works if looping on a single event
                null_light_results_acc['light_start_time'].append(cp.full(trigger_idx.shape[0], light_t_start))
                null_light_results_acc['light_trigger_idx'].append(trigger_idx)
                null_light_results_acc['trigger_type'].append(trigger_type)
                null_light_results_acc['light_op_channel_idx'].append(trigger_op_channel_idx)
                null_light_results_acc['light_waveforms'].append(light_digit_signal)
                null_light_results_acc['light_waveforms_true_track_id'].append(light_digit_signal_true_track_id)
                null_light_results_acc['light_waveforms_true_photons'].append(light_digit_signal_true_photons)

            print(f" {time()-start_light_time:.2f} s")

        # Restart the memory logger for the electronics simulation loop
        logger.start()
        logger.take_snapshot()

        track_ids = cp.asarray(np.arange(segment_ids.shape[0], dtype=int))

        # We divide the sample in portions that can be processed by the GPU
        is_first_batch = True
        logger.start()
        logger.take_snapshot([0])
        i_batch = 0
        sync_start = event_times[0] // (fee.CLOCK_RESET_PERIOD * fee.CLOCK_CYCLE) * (fee.CLOCK_RESET_PERIOD * fee.CLOCK_CYCLE)
        det_borders = module_borders if mod2mod_variation else detector.TPC_BORDERS
        for batch_mask in tqdm(batching.TPCBatcher(all_mod_tracks, tracks, sim.EVENT_SEPARATOR, tpc_batch_size=sim.EVENT_BATCH_SIZE, tpc_borders=det_borders),
                               desc='Simulating batches...', ncols=80, smoothing=0):
            i_batch = i_batch+1
            # grab only tracks from current batch
            track_subset = tracks[batch_mask]
            # go through all simulated events in all modules even there might be no segments in the module
            ievd = np.unique(all_mod_tracks[sim.EVENT_SEPARATOR])[i_batch-1]
            evt_tracks = track_subset
            #first_trk_id = np.argmax(batch_mask) # first track in batch

            this_event_time = [event_times[ievd % sim.MAX_EVENTS_PER_FILE]]
            # forward sync packets
            if this_event_time[0] - sync_start > 0:
                sync_times = cp.arange(sync_start, this_event_time[0], fee.CLOCK_RESET_PERIOD * fee.CLOCK_CYCLE) #us
                if len(sync_times) > 0:
                    fee.export_sync_to_hdf5(output_filename, sync_times, i_mod)
                    sync_start = sync_times[-1] + fee.CLOCK_RESET_PERIOD
            # beam trigger is only forwarded to one specific pacman (defined in fee)
            if (light.LIGHT_TRIG_MODE == 0 or light.LIGHT_TRIG_MODE == 1) and i_mod == 1:
                fee.export_timestamp_trigger_to_hdf5(output_filename, this_event_time, i_mod)

            # generate light waveforms for null signal in the module
            # so we can have light waveforms in this case (if the whole detector is triggered together)
            if len(track_subset) == 0:
                if light.LIGHT_SIMULATED and (light.LIGHT_TRIG_MODE == 0 or light.LIGHT_TRIG_MODE == 1):
                    null_light_results_acc['light_event_id'].append(cp.full(1, ievd)) # one event
                    save_results(event_times, is_first_batch, null_light_results_acc, i_mod, light_only=True)
                    del null_light_results_acc['light_event_id']
                continue

            for itrk in tqdm(range(0, evt_tracks.shape[0], sim.BATCH_SIZE),
                             delay=1, desc='  Simulating event %i batches...' % ievd, leave=False, ncols=80):
                if itrk > 0:
                    warnings.warn(f"Entered sub-batch loop, results may not be accurate! Consider increasing batch_size (currently {sim.BATCH_SIZE}) in the simulation_properties file.")

                selected_tracks = evt_tracks[itrk:itrk+sim.BATCH_SIZE]

                RangePush("event_id_map")
                event_ids = selected_tracks[sim.EVENT_SEPARATOR]
                unique_eventIDs = np.unique(event_ids)
                RangePop()

                # We find the pixels intersected by the projection of the tracks on
                # the anode plane using the Bresenham's algorithm. We also take into
                # account the neighboring pixels, due to the transverse diffusion of the charges.
                RangePush("max_pixels")
                max_radius = ceil(max(selected_tracks["tran_diff"])*5/detector.PIXEL_PITCH)

                TPB = 128
                BPG = max(ceil(selected_tracks.shape[0] / TPB),1)
                max_pixels = np.array([0])
                pixels_from_track.max_pixels[BPG,TPB](selected_tracks, max_pixels)
                RangePop()

                # This formula tries to estimate the maximum number of pixels which can have
                # a current induced on them.
                max_neighboring_pixels = (2*max_radius+1)*max_pixels[0]+(1+2*max_radius)*max_radius*2

                active_pixels = cp.full((selected_tracks.shape[0], max_pixels[0]), -1, dtype=np.int32)
                neighboring_pixels = cp.full((selected_tracks.shape[0], max_neighboring_pixels), -1, dtype=np.int32)
                n_pixels_list = cp.zeros(shape=(selected_tracks.shape[0]))

                if not active_pixels.shape[1] or not neighboring_pixels.shape[1]:
                    if light.LIGHT_SIMULATED and (light.LIGHT_TRIG_MODE == 0 or light.LIGHT_TRIG_MODE == 1):
                        null_light_results_acc['light_event_id'].append(cp.full(1, ievd)) # one event
                        save_results(event_times, is_first_batch, null_light_results_acc, i_mod, light_only=True)
                        del null_light_results_acc['light_event_id']
                    continue

                RangePush("get_pixels")
                pixels_from_track.get_pixels[BPG,TPB](selected_tracks,
                                                      active_pixels,
                                                      neighboring_pixels,
                                                      n_pixels_list,
                                                      max_radius)
                RangePop()

                RangePush("unique_pix")
                shapes = neighboring_pixels.shape
                joined = neighboring_pixels.reshape(shapes[0] * shapes[1])
                unique_pix = cp.unique(joined)
                unique_pix = unique_pix[(unique_pix != -1)]
                RangePop()

                if not unique_pix.shape[0]:
                    if light.LIGHT_SIMULATED and (light.LIGHT_TRIG_MODE == 0 or light.LIGHT_TRIG_MODE == 1):
                        null_light_results_acc['light_event_id'].append(cp.full(1, ievd)) # one event
                        save_results(event_times, is_first_batch, null_light_results_acc, i_mod, light_only=True)
                        del null_light_results_acc['light_event_id']
                    continue

                RangePush("time_intervals")
                # Here we find the longest signal in time and we store an array with the start in time of each track
                max_length = cp.array([0])
                track_starts = cp.empty(selected_tracks.shape[0])
                detsim.time_intervals[BPG,TPB](track_starts, max_length, selected_tracks)
                RangePop()

                RangePush("tracks_current")
                # Here we calculate the induced current on each pixel
                signals = cp.zeros((selected_tracks.shape[0],
                                    neighboring_pixels.shape[1],
                                    cp.asnumpy(max_length)[0]), dtype=np.float32)
                TPB = (1,1,64)
                BPG_X = max(ceil(signals.shape[0] / TPB[0]),1)
                BPG_Y = max(ceil(signals.shape[1] / TPB[1]),1)
                BPG_Z = max(ceil(signals.shape[2] / TPB[2]),1)
                BPG = (BPG_X, BPG_Y, BPG_Z)
                rng_states = maybe_create_rng_states(int(np.prod(TPB[:2]) * np.prod(BPG[:2])), seed=rand_seed+ievd+itrk, rng_states=rng_states)
                detsim.tracks_current_mc[BPG,TPB](signals, neighboring_pixels, selected_tracks, response, rng_states)
                RangePop()

                RangePush("pixel_index_map")
                # Here we create a map between tracks and index in the unique pixel array
                pixel_index_map = cp.full((selected_tracks.shape[0], neighboring_pixels.shape[1]), -1)
                for i_ in range(selected_tracks.shape[0]):
                    compare = neighboring_pixels[i_, ..., cp.newaxis] == unique_pix
                    indices = cp.where(compare)
                    pixel_index_map[i_, indices[0]] = indices[1]
                RangePop()

                RangePush("track_pixel_map")
                # Mapping between unique pixel array and track array index
                track_pixel_map = cp.full((unique_pix.shape[0], detsim.MAX_TRACKS_PER_PIXEL), -1)
                TPB = 32
                BPG = max(ceil(unique_pix.shape[0] / TPB),1)
                detsim.get_track_pixel_map[BPG, TPB](track_pixel_map, unique_pix, neighboring_pixels)
                RangePop()

                RangePush("sum_pixels_signals")
                # Here we combine the induced current on the same pixels by different tracks
                TPB = (1,1,64)
                BPG_X = max(ceil(signals.shape[0] / TPB[0]),1)
                BPG_Y = max(ceil(signals.shape[1] / TPB[1]),1)
                BPG_Z = max(ceil(signals.shape[2] / TPB[2]),1)
                BPG = (BPG_X, BPG_Y, BPG_Z)
                pixels_signals = cp.zeros((len(unique_pix), len(detector.TIME_TICKS)))
                pixels_tracks_signals = cp.zeros((len(unique_pix),
                                                  len(detector.TIME_TICKS),
                                                  track_pixel_map.shape[1]))
                detsim.sum_pixel_signals[BPG,TPB](pixels_signals,
                                                  signals,
                                                  track_starts,
                                                  pixel_index_map,
                                                  track_pixel_map,
                                                  pixels_tracks_signals)
                RangePop()

                RangePush("get_adc_values")
                # Here we simulate the electronics response (the self-triggering cycle) and the signal digitization
                time_ticks = cp.linspace(0, len(unique_eventIDs) * detector.TIME_INTERVAL[1], pixels_signals.shape[1]+1)
                integral_list = cp.zeros((pixels_signals.shape[0], fee.MAX_ADC_VALUES))
                adc_ticks_list = cp.zeros((pixels_signals.shape[0], fee.MAX_ADC_VALUES))
                current_fractions = cp.zeros((pixels_signals.shape[0], fee.MAX_ADC_VALUES, track_pixel_map.shape[1]))

                TPB = 128
                BPG = ceil(pixels_signals.shape[0] / TPB)
                rng_states = maybe_create_rng_states(int(TPB * BPG), seed=rand_seed+ievd+itrk, rng_states=rng_states)
                pixel_thresholds_lut.tpb = TPB
                pixel_thresholds_lut.bpg = BPG
                pixel_thresholds = pixel_thresholds_lut[unique_pix.ravel()].reshape(unique_pix.shape)

                fee.get_adc_values[BPG, TPB](pixels_signals,
                                             pixels_tracks_signals,
                                             time_ticks,
                                             integral_list,
                                             adc_ticks_list,
                                             0,
                                             rng_states,
                                             current_fractions,
                                             pixel_thresholds)

                # get list of adc values
                if pixel_gains_file is not None:
                    pixel_gains = cp.array(pixel_gains_lut[unique_pix.ravel()])
                    gain_list = pixel_gains[:, cp.newaxis] * cp.ones((1, fee.MAX_ADC_VALUES)) # makes array the same shape as integral_list
                    adc_list = fee.digitize(integral_list, gain_list)
                else:
                    adc_list = fee.digitize(integral_list)
                
                adc_event_ids = np.full(adc_list.shape, unique_eventIDs[0]) # FIXME: only works if looping on a single event
                RangePop()

                results_acc['event_id'].append(adc_event_ids)
                results_acc['adc_tot'].append(adc_list)
                results_acc['adc_tot_ticks'].append(adc_ticks_list)
                results_acc['unique_pix'].append(unique_pix)
                results_acc['current_fractions'].append(current_fractions)
                #track_pixel_map[track_pixel_map != -1] += first_trk_id + itrk
                track_pixel_map[track_pixel_map != -1] = track_ids[batch_mask][track_pixel_map[track_pixel_map != -1] + itrk]
                results_acc['track_pixel_map'].append(track_pixel_map)

                # ~~~ Light detector response simulation ~~~
                if light.LIGHT_SIMULATED:
                    RangePush("sum_light_signals")
                    light_inc = light_sim_dat[batch_mask][itrk:itrk+sim.BATCH_SIZE]
                    selected_track_id = track_ids[batch_mask][itrk:itrk+sim.BATCH_SIZE]
                    n_light_ticks, light_t_start = light_sim.get_nticks(light_inc)
                    n_light_ticks = min(n_light_ticks,int(5E4))
                    # at least the optical channels from a whole module are activated together
                    op_channel = light.TPC_TO_OP_CHANNEL[(i_mod-1)*2:i_mod*2].ravel() if mod2mod_variation else light.TPC_TO_OP_CHANNEL[:].ravel()
                    op_channel = cp.array(op_channel)
                    #op_channel = light_sim.get_active_op_channel(light_inc)
                    n_light_det = op_channel.shape[0]
                    light_sample_inc = cp.zeros((n_light_det,n_light_ticks), dtype='f4')
                    light_sample_inc_true_track_id = cp.full((n_light_det, n_light_ticks, light.MAX_MC_TRUTH_IDS), -1, dtype='i8')
                    light_sample_inc_true_photons = cp.zeros((n_light_det, n_light_ticks, light.MAX_MC_TRUTH_IDS), dtype='f8')

                    ### TAKE LIMITED SEGMENTS FOR LIGHT TRUTH ###
                    ### FIXME: this is a temporary fix to avoid memory issues ###
                    sorted_indices = np.zeros((n_light_det, selected_tracks.shape[0]), dtype=np.int32)

                    for idet in range(n_light_det):
                        sorted_indices[idet] = np.argsort(light_inc[:,idet]['n_photons_det'])[::-1] # get the order in which to loop over tracks
                    ### END OF TEMPORARY FIX ###

                    TPB = (1,64)
                    BPG = (max(ceil(light_sample_inc.shape[0] / TPB[0]),1),
                           max(ceil(light_sample_inc.shape[1] / TPB[1]),1))
                    light_sim.sum_light_signals[BPG, TPB](
                        selected_tracks, track_light_voxel[batch_mask][itrk:itrk+sim.BATCH_SIZE], selected_track_id,
                        light_inc, op_channel, lut, light_t_start, light_sample_inc, light_sample_inc_true_track_id,
                        light_sample_inc_true_photons, sorted_indices)
                    RangePop()
                    if light_sample_inc_true_track_id.shape[-1] > 0 and cp.any(light_sample_inc_true_track_id[...,-1] != -1):
                        warnings.warn(f"Maximum number of true segments ({light.MAX_MC_TRUTH_IDS}) reached in backtracking info, consider increasing MAX_MC_TRUTH_IDS (larndsim/consts/light.py)")

                    RangePush("sim_scintillation")
                    light_sample_inc_scint = cp.zeros_like(light_sample_inc)
                    light_sample_inc_scint_true_track_id = cp.full_like(light_sample_inc_true_track_id, -1)
                    light_sample_inc_scint_true_photons = cp.zeros_like(light_sample_inc_true_photons)
                    light_sim.calc_scintillation_effect[BPG, TPB](
                        light_sample_inc, light_sample_inc_true_track_id, light_sample_inc_true_photons, light_sample_inc_scint,
                        light_sample_inc_scint_true_track_id, light_sample_inc_scint_true_photons)

                    light_sample_inc_disc = cp.zeros_like(light_sample_inc)
                    rng_states = maybe_create_rng_states(int(np.prod(TPB) * np.prod(BPG)),
                                                         seed=rand_seed+ievd+itrk, rng_states=rng_states)
                    light_sim.calc_stat_fluctuations[BPG, TPB](light_sample_inc_scint, light_sample_inc_disc, rng_states)
                    RangePop()

                    RangePush("sim_light_det_response")
                    light_response = cp.zeros_like(light_sample_inc)
                    light_response_true_track_id = cp.full_like(light_sample_inc_true_track_id, -1)
                    light_response_true_photons = cp.zeros_like(light_sample_inc_true_photons)
                    light_sim.calc_light_detector_response[BPG, TPB](
                        light_sample_inc_disc, light_sample_inc_scint_true_track_id, light_sample_inc_scint_true_photons,
                        light_response, light_response_true_track_id, light_response_true_photons)
                    light_response += cp.array(light_sim.gen_light_detector_noise(light_response.shape, light_noise[op_channel.get()]))
                    RangePop()

                    RangePush("sim_light_triggers")
                    light_threshold = cp.repeat(cp.array(light.LIGHT_TRIG_THRESHOLD)[...,np.newaxis], light.OP_CHANNEL_PER_TRIG, axis=-1)
                    light_threshold = light_threshold.ravel()[op_channel.get()].copy()
                    light_threshold = light_threshold.reshape(-1, light.OP_CHANNEL_PER_TRIG)[...,0]
                    trigger_idx, trigger_op_channel_idx, trigger_type = light_sim.get_triggers(light_response, light_threshold, op_channel, itrk)
                    digit_samples = ceil((light.LIGHT_TRIG_WINDOW[1] + light.LIGHT_TRIG_WINDOW[0]) / light.LIGHT_DIGIT_SAMPLE_SPACING)
                    TPB = (1,1,64)
                    BPG = (max(ceil(trigger_idx.shape[0] / TPB[0]),1),
                           max(ceil(trigger_op_channel_idx.shape[1] / TPB[1]),1),
                           max(ceil(digit_samples / TPB[2]),1))

                    light_digit_signal, light_digit_signal_true_track_id, light_digit_signal_true_photons = light_sim.sim_triggers(
                        BPG, TPB, light_response, op_channel, light_response_true_track_id, light_response_true_photons, trigger_idx, trigger_op_channel_idx,
                        digit_samples, light_noise)
                    RangePop()

                    results_acc['light_event_id'].append(cp.full(trigger_idx.shape[0], unique_eventIDs[0])) # FIXME: only works if looping on a single event
                    results_acc['light_start_time'].append(cp.full(trigger_idx.shape[0], light_t_start))
                    results_acc['light_trigger_idx'].append(trigger_idx)
                    results_acc['trigger_type'].append(trigger_type)
                    results_acc['light_op_channel_idx'].append(trigger_op_channel_idx)
                    results_acc['light_waveforms'].append(light_digit_signal)
                    results_acc['light_waveforms_true_track_id'].append(light_digit_signal_true_track_id)
                    results_acc['light_waveforms_true_photons'].append(light_digit_signal_true_photons)

            if len(results_acc['event_id']) >= sim.WRITE_BATCH_SIZE:
                if len(results_acc['event_id']) > 0 and len(np.concatenate(results_acc['event_id'], axis=0)) > 0:
                    is_first_batch = save_results(event_times, is_first_batch, results_acc, i_mod, light_only=False)
                elif len(results_acc['light_event_id']) > 0 and len(np.concatenate(results_acc['light_event_id'], axis=0)) > 0:
                    is_first_batch = save_results(event_times, is_first_batch, results_acc, i_mod, light_only=True)
                results_acc = defaultdict(list)

            logger.take_snapshot([len(logger.log)])
        RangePop()                  # run_simulation

        RangePush('save_results')
        # Always save results after last iteration
<<<<<<< HEAD
        if len(results_acc['event_id']) >0 and len(np.concatenate(results_acc['event_id'], axis=0)) > 0:
            is_first_batch = save_results(event_times, is_first_batch, results_acc, i_mod)
        RangePop()
=======
        if len(results_acc['event_id']) > 0 and len(np.concatenate(results_acc['event_id'], axis=0)) > 0:
            is_first_batch = save_results(event_times, is_first_batch, results_acc, i_mod, light_only=False)
        elif len(results_acc['light_event_id']) > 0 and len(np.concatenate(results_acc['light_event_id'], axis=0)) > 0:
            is_first_batch = save_results(event_times, is_first_batch, results_acc, i_mod, light_only=True)
>>>>>>> 8624dc1b

    logger.take_snapshot([len(logger.log)])

    # revert the mc truth information modified for larnd-sim consumption 
    if sim.IS_SPILL_SIM:
        # write the true timing structure to the file, not t0 wrt event time .....
        localSpillIDs = all_mod_tracks[sim.EVENT_SEPARATOR] - (all_mod_tracks[sim.EVENT_SEPARATOR] // sim.MAX_EVENTS_PER_FILE) * sim.MAX_EVENTS_PER_FILE
        all_mod_tracks['t0_start'] = all_mod_tracks['t0_start'] + localSpillIDs*sim.SPILL_PERIOD
        all_mod_tracks['t0_end'] = all_mod_tracks['t0_end'] + localSpillIDs*sim.SPILL_PERIOD
        all_mod_tracks['t0'] = all_mod_tracks['t0'] + localSpillIDs*sim.SPILL_PERIOD

        # store light triggers altogether if it's beam trigger (all light channels are forced to trigger)
        # FIXME one can merge the beam + threshold for LIGHT_TRIG_MODE = 1 in future
        # once mod2mod variation is enabled, the light threshold triggering does not work properly
        # compare the light trigger between different module and digitize afterwards should solve the issue
        if light.LIGHT_TRIG_MODE == 1:
            light_event_id = np.unique(localSpillIDs)
            light_start_times = np.full(len(light_event_id), 0) # if it is beam trigger it is set to 0
            light_trigger_idx = np.full(len(light_event_id), 0) # one beam spill, one trigger
            light_op_channel_idx = light.TPC_TO_OP_CHANNEL[:].ravel()
            light_event_times = light_event_id * sim.SPILL_PERIOD # us

            light_sim.export_light_trig_to_hdf5(light_event_id, light_start_times, light_trigger_idx, light_op_channel_idx, output_filename, light_event_times)
            #fee.export_pacman_trigger_to_hdf5(output_filename, light_event_times)

    # FIXME
    #if light.LIGHT_TRIG_MODE == 0:
    #    fee.export_pacman_trigger_to_hdf5(light_event_times_something_different)

    # merge light waveforms per module
    # correspond to light_sim.export_light_wvfm_to_hdf5
    if light.LIGHT_SIMULATED and mod2mod_variation:
        light_sim.merge_module_light_wvfm_same_trigger(output_filename)

    # We previously called swap_coordinates(tracks), but we want to write
    # all truth info in the edep-sim convention (z = beam coordinate). So
    # temporarily undo the swap. It's easier than reorganizing the code!
    swap_coordinates(tracks)

    # prep output file with truth datasets
    with h5py.File(output_filename, 'a') as output_file:
        # Store all tracks in the gdml module volume, could have small differences because of the active volume check
        output_file.create_dataset(sim.TRACKS_DSET_NAME, data=all_mod_tracks)
        # To distinguish from the "old" files that had z=drift in 'tracks':
        output_file[sim.TRACKS_DSET_NAME].attrs['zbeam'] = True
        swap_coordinates(tracks)

        if light.LIGHT_SIMULATED:
            # It seems unnecessary to store (all tracks, all channels) given the modules are light tight
            if mod2mod_variation:
                for i_mod in mod_ids:
                    output_file.create_dataset(f'light_dat/light_dat_module{i_mod-1}', data=light_sim_dat_acc[i_mod-1])
            else:
                output_file.create_dataset(f'light_dat/light_dat_allmodules', data=light_sim_dat_acc[0])
        if input_has_trajectories:
            output_file.create_dataset("trajectories", data=trajectories)
        if input_has_vertices:
            output_file.create_dataset("vertices", data=vertices)
        if input_has_mc_hdr:
            output_file.create_dataset("mc_hdr", data=mc_hdr)
        if input_has_mc_stack:
            output_file.create_dataset("mc_stack", data=mc_stack)

    with h5py.File(output_filename, 'a') as output_file:
        if 'configs' in output_file.keys():
            output_file['configs'].attrs['pixel_layout'] = pixel_layout

    print("Output saved in:", output_filename)

    end_simulation = time()
    logger.take_snapshot([len(logger.log)])
    print(f"Elapsed time: {end_simulation-start_simulation:.2f} s")
    logger.archive('loop',['loop'])
    logger.store(save_memory)

if __name__ == "__main__":
    fire.Fire(run_simulation)<|MERGE_RESOLUTION|>--- conflicted
+++ resolved
@@ -1046,16 +1046,11 @@
 
         RangePush('save_results')
         # Always save results after last iteration
-<<<<<<< HEAD
-        if len(results_acc['event_id']) >0 and len(np.concatenate(results_acc['event_id'], axis=0)) > 0:
-            is_first_batch = save_results(event_times, is_first_batch, results_acc, i_mod)
-        RangePop()
-=======
         if len(results_acc['event_id']) > 0 and len(np.concatenate(results_acc['event_id'], axis=0)) > 0:
             is_first_batch = save_results(event_times, is_first_batch, results_acc, i_mod, light_only=False)
         elif len(results_acc['light_event_id']) > 0 and len(np.concatenate(results_acc['light_event_id'], axis=0)) > 0:
             is_first_batch = save_results(event_times, is_first_batch, results_acc, i_mod, light_only=True)
->>>>>>> 8624dc1b
+        RangePop()
 
     logger.take_snapshot([len(logger.log)])
 
