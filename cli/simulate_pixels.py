--- conflicted
+++ resolved
@@ -381,7 +381,6 @@
             unique_pix_tot.append(unique_pix)
             current_fractions_tot.append(current_fractions)
             track_pixel_map[track_pixel_map != -1] += first_trk_id + itrk
-<<<<<<< HEAD
             track_pixel_map_tot.append(track_pixel_map)
 
         if event_id_list and adc_tot_list:
@@ -403,44 +402,7 @@
             t0 = last_time
 
     output_file['configs'].attrs['pixel_layout'] = pixel_layout
-=======
-            track_pixel_map_tot.append(cp.asnumpy(track_pixel_map))
-
-        tot_events += step
-
-        end_tracks_batch = time()
-        tracks_batch_runtimes.append(end_tracks_batch - start_tracks_batch)
-
-    print("*************\nSAVING RESULT\n*************")
-    RangePush("Exporting to HDF5")
-    # Here we export the result in a HDF5 file.
-    event_id_list = np.concatenate(event_id_list, axis=0)
-    adc_tot_list = np.concatenate(adc_tot_list, axis=0)
-    adc_tot_ticks_list = np.concatenate(adc_tot_ticks_list, axis=0)
-    unique_pix_tot = np.concatenate(unique_pix_tot, axis=0)
-    current_fractions_tot = np.concatenate(current_fractions_tot, axis=0)
-    track_pixel_map_tot = np.concatenate(track_pixel_map_tot, axis=0)
-    fee.export_to_hdf5(event_id_list,
-                       adc_tot_list,
-                       adc_tot_ticks_list,
-                       unique_pix_tot,
-                       current_fractions_tot,
-                       track_pixel_map_tot,
-                       output_filename,
-                       bad_channels=bad_channels)
-    RangePop()
-
-    with h5py.File(output_filename, 'a') as output_file:
-        output_file.create_dataset("tracks", data=tracks)
-        if light.LIGHT_SIMULATED:
-            output_file.create_dataset('light_dat', data=light_sim_dat)
-        if input_has_trajectories:
-            output_file.create_dataset("trajectories", data=trajectories)
-        if input_has_vertices:
-            output_file.create_dataset("vertices", data=vertices)
-        output_file['configs'].attrs['pixel_layout'] = pixel_layout
-
->>>>>>> 4e6b421d
+
     print("Output saved in:", output_filename)
 
     RangePop()
