--- conflicted
+++ resolved
@@ -14,14 +14,9 @@
 import h5py
 
 from .consts import light
-<<<<<<< HEAD
-from .consts.light import LIGHT_TICK_SIZE, LIGHT_WINDOW, SINGLET_FRACTION, TAU_S, TAU_T, LIGHT_GAIN, LIGHT_OSCILLATION_PERIOD, LIGHT_RESPONSE_TIME, LIGHT_DET_NOISE_SAMPLE_SPACING, LIGHT_TRIG_THRESHOLD, LIGHT_TRIG_WINDOW, LIGHT_DIGIT_SAMPLE_SPACING, LIGHT_NBIT, OP_CHANNEL_TO_TPC, OP_CHANNEL_PER_DET, TPC_TO_OP_CHANNELS, OP_CHANNEL_PER_TRIG
-from .consts.detector import TPC_BORDERS, MODULE_TO_TPCS
-=======
-from .consts.light import LIGHT_TICK_SIZE, LIGHT_WINDOW, SINGLET_FRACTION, TAU_S, TAU_T, LIGHT_GAIN, LIGHT_OSCILLATION_PERIOD, LIGHT_RESPONSE_TIME, LIGHT_DET_NOISE_SAMPLE_SPACING, LIGHT_TRIG_THRESHOLD, LIGHT_TRIG_WINDOW, LIGHT_DIGIT_SAMPLE_SPACING, LIGHT_NBIT, OP_CHANNEL_TO_TPC, SIPM_RESPONSE_MODEL, IMPULSE_TICK_SIZE, IMPULSE_MODEL, MC_TRUTH_THRESHOLD, ENABLE_LUT_SMEARING
+from .consts.light import LIGHT_TICK_SIZE, LIGHT_WINDOW, SINGLET_FRACTION, TAU_S, TAU_T, LIGHT_GAIN, LIGHT_OSCILLATION_PERIOD, LIGHT_RESPONSE_TIME, LIGHT_DET_NOISE_SAMPLE_SPACING, LIGHT_TRIG_THRESHOLD, LIGHT_TRIG_WINDOW, LIGHT_DIGIT_SAMPLE_SPACING, LIGHT_NBIT, OP_CHANNEL_TO_TPC, OP_CHANNEL_PER_DET, TPC_TO_OP_CHANNELS, OP_CHANNEL_PER_TRIG, SIPM_RESPONSE_MODEL, IMPULSE_TICK_SIZE, IMPULSE_MODEL, MC_TRUTH_THRESHOLD, ENABLE_LUT_SMEARING
 
 from .consts.detector import TPC_BORDERS
->>>>>>> 07dfaf77
 from .consts import units as units
 
 from .fee import CLOCK_CYCLE, ROLLOVER_CYCLES
@@ -279,14 +274,6 @@
     Returns:
         float: response
     """
-<<<<<<< HEAD
-    t = time_tick * LIGHT_TICK_SIZE
-    impulse = (t>=0) * exp(-t/LIGHT_RESPONSE_TIME) * sin(t/LIGHT_OSCILLATION_PERIOD)
-    # normalize to 1
-    impulse /= LIGHT_OSCILLATION_PERIOD * LIGHT_RESPONSE_TIME**2
-    impulse *= LIGHT_OSCILLATION_PERIOD**2 + LIGHT_RESPONSE_TIME**2
-    return impulse * LIGHT_TICK_SIZE
-=======
     # use RLC response model
     if SIPM_RESPONSE_MODEL == 0:
         t = time_tick * LIGHT_TICK_SIZE
@@ -302,7 +289,6 @@
         # normalize to 1
         impulse /=  IMPULSE_TICK_SIZE/LIGHT_TICK_SIZE
         return impulse
->>>>>>> 07dfaf77
             
 
 @cuda.jit
@@ -424,11 +410,7 @@
 
 
 @cuda.jit
-<<<<<<< HEAD
-def digitize_signal(signal, trigger_idx, op_channel_idx, digit_signal):
-=======
-def digitize_signal(signal, trigger_idx, signal_true_track_id, signal_true_photons, digit_signal, digit_signal_true_track_id, digit_signal_true_photons):
->>>>>>> 07dfaf77
+def digitize_signal(signal, trigger_idx, op_channel_idx, signal_true_track_id, signal_true_photons, digit_signal, digit_signal_true_track_id, digit_signal_true_photons):
     """
     Interpolate signal to the appropriate sampling frequency
     
@@ -444,32 +426,11 @@
         if idet_module < digit_signal.shape[1]:
             if isample < digit_signal.shape[2]:
                 sample_tick = isample * LIGHT_DIGIT_SAMPLE_SPACING / LIGHT_TICK_SIZE - LIGHT_TRIG_WINDOW[0] / LIGHT_TICK_SIZE + trigger_idx[itrig]
-<<<<<<< HEAD
-                
-                tick0 = int(floor(sample_tick))
-                tick1 = int(ceil(sample_tick))
-                
-                signal0 = signal[op_channel_idx[itrig, idet_module], tick0]
-                
-                if tick0 == tick1:
-                    digit_signal[itrig,idet_module,isample] = signal0
-                else:
-                    signal1 = signal[idet_module, tick1]
-                    
-                    digit_signal[itrig,idet_module,isample] = signal0 + (signal1 - signal0) * (sample_tick - tick0)
-
-
-def sim_triggers(bpg, tpb, signal, trigger_idx, op_channel_idx, digit_samples, light_det_noise):
-=======
-
-                digit_signal[itrig,idet,isample] = interp(sample_tick, signal[idet], 0, 0)
+                idet = op_channel_idx[idet_module]
+                digit_signal[itrig,idet_module,isample] = interp(sample_tick, signal[idet], 0, 0)
 
                 itick0 = int(floor(sample_tick))
                 itick1 = int(ceil(sample_tick))
-                
-                total_true_photons = 0
-                for itrue in range(signal_true_photons.shape[-1]):
-                    total_true_photons += signal_true_photons[idet,itick0,itrue]
                 
                 itrue = 0
                 # loop over previous tick truth
@@ -482,8 +443,8 @@
                     photons0, photons1 = 0, 0
 
                     # if matches the current sample track or we have empty truth slot, add truth info
-                    if signal_true_track_id[idet,itick0,jtrue] == digit_signal_true_track_id[itrig,idet,isample,itrue] or digit_signal_true_track_id[itrig,idet,isample,itrue] == -1:
-                        digit_signal_true_track_id[itrig,idet,isample,itrue] = signal_true_track_id[idet,itick0,jtrue]
+                    if signal_true_track_id[idet,itick0,jtrue] == digit_signal_true_track_id[itrig,idet_module,isample,itrue] or digit_signal_true_track_id[itrig,idet_module,isample,itrue] == -1:
+                        digit_signal_true_track_id[itrig,idet_module,isample,itrue] = signal_true_track_id[idet,itick0,jtrue]
                         itrue += 1
                         # interpolate true photons
                         photons0 = signal_true_photons[idet,itick0,jtrue]
@@ -502,12 +463,11 @@
                                     break
 
                     # if a valid truth entry was found, do interpolation
-                    if digit_signal_true_track_id[itrig,idet,isample,itrue-1] != -1:
-                        digit_signal_true_photons[itrig,idet,isample,itrue-1] = interp(sample_tick-itick0, (photons0,photons1), 0, 0)
-
-
-def sim_triggers(bpg, tpb, signal, signal_true_track_id, signal_true_photons, trigger_idx, digit_samples, light_det_noise):
->>>>>>> 07dfaf77
+                    if digit_signal_true_track_id[itrig,idet_module,isample,itrue-1] != -1:
+                        digit_signal_true_photons[itrig,idet_module,isample,itrue-1] = interp(sample_tick-itick0, (photons0,photons1), 0, 0)
+
+
+def sim_triggers(bpg, tpb, signal, signal_true_track_id, signal_true_photons, trigger_idx, op_channel_idx, digit_samples, light_det_noise):
     """
     Generates digitized waveforms at specified simulation tick indices
     
@@ -525,14 +485,10 @@
     Returns:
         array: shape `(ntrigs, ndet_module, digit_samples)`, digitized waveform on each channel for each trigger
     """
+    digit_signal = cp.zeros((trigger_idx.shape[0], op_channel_idx.shape[-1], digit_samples), dtype='f8')
+    digit_signal_true_track_id = cp.full((trigger_idx.shape[0], op_channel_idx.shape[-1], digit_samples, signal_true_track_id.shape[-1]), -1, dtype=signal_true_track_id.dtype)
+    digit_signal_true_photons = cp.zeros((trigger_idx.shape[0], op_channel_idx.shape[-1], digit_samples, signal_true_photons.shape[-1]), dtype=signal_true_photons.dtype)
     # exit if no triggers
-<<<<<<< HEAD
-    digit_signal = cp.zeros((trigger_idx.shape[0], op_channel_idx.shape[-1], digit_samples), dtype='f8')
-=======
-    digit_signal = cp.zeros((trigger_idx.shape[0], signal.shape[0], digit_samples), dtype='f8')
-    digit_signal_true_track_id = cp.full((trigger_idx.shape[0], signal.shape[0], digit_samples, signal_true_track_id.shape[-1]), -1, dtype=signal_true_track_id.dtype)
-    digit_signal_true_photons = cp.zeros((trigger_idx.shape[0], signal.shape[0], digit_samples, signal_true_photons.shape[-1]), dtype=signal_true_photons.dtype)
->>>>>>> 07dfaf77
     if digit_signal.shape[0] == 0:
         return digit_signal, digit_signal_true_track_id, digit_signal_true_photons
     
@@ -555,12 +511,9 @@
         signal_true_track_id = cp.concatenate([signal_true_track_id, cp.full(pad_shape + signal_true_track_id.shape[-1:], -1, dtype=signal_true_track_id.dtype)], axis=-2)
         signal_true_photons = cp.concatenate([signal_true_photons, cp.zeros(pad_shape + signal_true_photons.shape[-1:], dtype=signal_true_photons.dtype)], axis=-2)
         
-<<<<<<< HEAD
-    digitize_signal[bpg,tpb](signal, padded_trigger_idx, op_channel_idx, digit_signal)
-=======
-    digitize_signal[bpg,tpb](signal, padded_trigger_idx, signal_true_track_id, signal_true_photons,
+
+    digitize_signal[bpg,tpb](signal, padded_trigger_idx, op_channel_idx, signal_true_track_id, signal_true_photons,
         digit_signal, digit_signal_true_track_id, digit_signal_true_photons)
->>>>>>> 07dfaf77
 
     # truncate to correct number of bits
     digit_signal = cp.round(digit_signal / 2**(16-LIGHT_NBIT)) * 2**(16-LIGHT_NBIT)
