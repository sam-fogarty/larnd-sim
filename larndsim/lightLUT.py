--- conflicted
+++ resolved
@@ -19,9 +19,6 @@
         :obj:`numpy.float64`: index of the voxel containing the input position
     """
 
-<<<<<<< HEAD
-    j = int((pos[1] - tpc_borders[1][0])/(tpc_borders[1][1] - tpc_borders[1][0])*consts.lut_vox_div[1]) 
-=======
     tpc_borders = consts.tpc_borders[itpc]
 
     # if we are in an "odd" TPC, we need to rotate x 
@@ -42,7 +39,6 @@
         i = int((xMax - pos[0])/(xMax - xMin)*consts.lut_vox_div[0])
     j = int((pos[1] - yMin)/(yMax - yMin)*consts.lut_vox_div[1])
     k = int((pos[2] - zMin)/(zMax - zMin)*consts.lut_vox_div[2])
->>>>>>> 15f21a1c
 
     return i,j,k
 
